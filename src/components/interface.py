--- conflicted
+++ resolved
@@ -88,36 +88,19 @@
                         container=False,
                         scale=4,
                     )
-                    send_btn = gr.Button("→", size="sm", scale=0, min_width=40)                # Test Section with Dropdown
+                    send_btn = gr.Button(
+                        "→", size="sm", scale=0, min_width=40
+                    )  # Test Section with Dropdown
                 with gr.Row(elem_classes="tools-section"):
-                    with gr.Column(scale=1):                        test_dropdown = gr.Dropdown(
-                            choices=[
-<<<<<<< HEAD
-                                "Patient Search",
-                                "Room Status",
-                                "Staff Directory",
-                                "Equipment Inventory",
-                                "Medication Lookup",
-                                "Lab Results",
-                                "Appointment Scheduler",
-                                "Emergency Protocols",
-                                "Medical Calculator",
-                                "Report Generator",
-=======
-                                "Main Chat",
-                                "Visualize"
->>>>>>> c93a9ba5
-                            ],
+                    with gr.Column(scale=1):
+                        test_dropdown = gr.Dropdown(
+                            choices=["Main Chat", "Visualize"],
                             label="",
                             value="Main Chat",
                             interactive=True,
                             container=True,
-<<<<<<< HEAD
-                            elem_classes="tools-dropdown",
-=======
                             elem_classes="custom-test-dropdown",
-                            show_label=False
->>>>>>> c93a9ba5
+                            show_label=False,
                         )
 
                 # Guidance text from image
@@ -526,44 +509,16 @@
                 },
                 {
                     "role": "assistant",
-<<<<<<< HEAD
                     "content": "📞 The helpline number of the hospital is **555-HELP (555-4357)**.\n\nOur helpline is available 24/7 for urgent assistance. Please call immediately if you have any medical emergencies or need immediate support.",
                 },
             ]
 
-        def handle_tool_selection(tool_name):
-            """Handle tool selection from dropdown"""
-            if not tool_name:
-                return "", []
-
-            tool_messages = {
-                "Patient Search": "Please search for patient information. What patient details would you like me to look up?",
-                "Room Status": "I'll check the current room occupancy and availability status for you.",
-                "Staff Directory": "Let me show you the staff directory and current availability.",
-                "Equipment Inventory": "I'll retrieve the current medical equipment inventory status.",
-                "Medication Lookup": "What medication information would you like me to look up?",
-                "Lab Results": "I'll help you access and review lab results. Which patient or test are you looking for?",
-                "Appointment Scheduler": "I can help you check appointments and scheduling. What would you like to know?",
-                "Emergency Protocols": "I'll provide emergency protocol information. What type of emergency are you asking about?",
-                "Medical Calculator": "I can help with medical calculations. What would you like to calculate?",
-                "Report Generator": "I'll help you generate reports. What type of report do you need?",
-            }
-
-            return "", [
-                {"role": "user", "content": f"I selected the {tool_name} tool"},
-                {
-                    "role": "assistant",
-                    "content": f"🔧 **{tool_name} Tool Activated**\n\n{tool_messages.get(tool_name, 'Tool activated. How can I assist you?')}",
-                },
-            ]
-=======
-                    "content": "📞 The helpline number of the hospital is **555-HELP (555-4357)**.\n\nOur helpline is available 24/7 for urgent assistance. Please call immediately if you have any medical emergencies or need immediate support.",                }
-            ]
-
         # Chat state management
         original_chat_state = gr.State([])  # Store original chat history
         visualize_chat_state = gr.State([])  # Store visualize chat history
-        current_mode_state = gr.State("original")  # Track current mode: "original" or "visualize"
+        current_mode_state = gr.State(
+            "original"
+        )  # Track current mode: "original" or "visualize"
 
         # Wrapper function to handle state management for streaming
         def stream_response_with_state(
@@ -576,7 +531,7 @@
             context: str,
             original_chat,
             visualize_chat,
-            current_mode
+            current_mode,
         ):
             """Stream response and update appropriate chat state"""
             # Use the existing stream_response function
@@ -588,11 +543,10 @@
                     new_visualize_chat = updated_history
                     new_original_chat = original_chat
                 else:
-                    new_original_chat = updated_history  
+                    new_original_chat = updated_history
                     new_visualize_chat = visualize_chat
-                
+
                 yield updated_history, cleared_input, new_original_chat, new_visualize_chat, current_mode
->>>>>>> c93a9ba5
 
         # Connect events for sidebar chat with state management
         msg.submit(
@@ -606,10 +560,16 @@
                 gr.State("General Medicine"),  # medical_specialty
                 gr.State(""),  # context_input
                 original_chat_state,
-                visualize_chat_state, 
-                current_mode_state
+                visualize_chat_state,
+                current_mode_state,
             ],
-            outputs=[chatbot, msg, original_chat_state, visualize_chat_state, current_mode_state],
+            outputs=[
+                chatbot,
+                msg,
+                original_chat_state,
+                visualize_chat_state,
+                current_mode_state,
+            ],
             show_progress="hidden",
         )
 
@@ -620,56 +580,23 @@
                 chatbot,
                 gr.State("nebius-llama-3.3-70b"),  # default model
                 gr.State(0.4),  # temperature
-<<<<<<< HEAD
-                gr.State(
-                    1000
-                ),  # max_tokens                gr.State("General Medicine"),  # medical_specialty
-=======
                 gr.State(1000),  # max_tokens
                 gr.State("General Medicine"),  # medical_specialty
->>>>>>> c93a9ba5
                 gr.State(""),  # context_input
                 original_chat_state,
                 visualize_chat_state,
-                current_mode_state
+                current_mode_state,
             ],
-            outputs=[chatbot, msg, original_chat_state, visualize_chat_state, current_mode_state],
+            outputs=[
+                chatbot,
+                msg,
+                original_chat_state,
+                visualize_chat_state,
+                current_mode_state,
+            ],
             show_progress="hidden",
-<<<<<<< HEAD
-        )
-
-        helpline_btn.click(
-            fn=handle_helpline,
-            outputs=[msg, chatbot],
-        )
-
-        # Tools dropdown handler
-        def handle_tool_selection(tool_name):
-            """Handle tool selection from dropdown"""
-            if not tool_name:
-                return "", []
-
-            tool_messages = {
-                "Patient Search": "Please search for patient information. What patient details would you like me to look up?",
-                "Room Status": "I'll check the current room occupancy and availability status for you.",
-                "Staff Directory": "Let me show you the staff directory and current availability.",
-                "Equipment Inventory": "I'll retrieve the current medical equipment inventory status.",
-                "Medication Lookup": "What medication information would you like me to look up?",
-                "Lab Results": "I'll help you access and review lab results. Which patient or test are you looking for?",
-                "Appointment Scheduler": "I can help you check appointments and scheduling. What would you like to know?",
-                "Emergency Protocols": "I'll provide emergency protocol information. What type of emergency are you asking about?",
-                "Medical Calculator": "I can help with medical calculations. What would you like to calculate?",
-                "Report Generator": "I'll help you generate reports. What type of report do you need?",
-            }
-
-            return "", [
-                {"role": "user", "content": f"I selected the {tool_name} tool"},
-                {
-                    "role": "assistant",
-                    "content": f"🔧 **{tool_name} Tool Activated**\n\n{tool_messages.get(tool_name, 'Tool activated. How can I assist you?')}",
-                },
-=======
-        )        # Update helpline handler to work with state management
+        )  # Update helpline handler to work with state management
+
         def handle_helpline_with_state(original_chat, visualize_chat, current_mode):
             """Handle helpline with state management"""
             helpline_response = [
@@ -680,10 +607,9 @@
                 {
                     "role": "assistant",
                     "content": "📞 The helpline number of the hospital is **555-HELP (555-4357)**.\n\nOur helpline is available 24/7 for urgent assistance. Please call immediately if you have any medical emergencies or need immediate support.",
-                }
->>>>>>> c93a9ba5
+                },
             ]
-            
+
             # Update the appropriate chat state
             if current_mode == "visualize":
                 new_visualize_chat = visualize_chat + helpline_response
@@ -693,20 +619,35 @@
                 new_original_chat = original_chat + helpline_response
                 new_visualize_chat = visualize_chat
                 new_chat_display = new_original_chat
-                
-            return "", new_chat_display, new_original_chat, new_visualize_chat, current_mode
+
+            return (
+                "",
+                new_chat_display,
+                new_original_chat,
+                new_visualize_chat,
+                current_mode,
+            )
 
         helpline_btn.click(
             fn=handle_helpline_with_state,
             inputs=[original_chat_state, visualize_chat_state, current_mode_state],
-            outputs=[msg, chatbot, original_chat_state, visualize_chat_state, current_mode_state],        )
+            outputs=[
+                msg,
+                chatbot,
+                original_chat_state,
+                visualize_chat_state,
+                current_mode_state,
+            ],
+        )
 
         # Test dropdown handler
-        def handle_tool_selection(tool_name, current_chat, original_chat, visualize_chat, current_mode):
+        def handle_tool_selection(
+            tool_name, current_chat, original_chat, visualize_chat, current_mode
+        ):
             """Handle tool selection from dropdown with separate chat flows"""
             if not tool_name:
                 return "", current_chat, original_chat, visualize_chat, current_mode
-            
+
             if tool_name == "Main Chat":
                 # Return to original chat with full history intact
                 # Show welcome back message only if there's existing chat history
@@ -714,22 +655,30 @@
                     display_chat = original_chat + [
                         {
                             "role": "assistant",
-                            "content": "--- 🔄 **Welcome back to the main chat!**\n\n📋 You can see your previous conversation history above, but please note that I'm starting with a fresh conversation context. I don't have access to the details from our previous messages, so feel free to provide any relevant context if you'd like to continue where we left off.\n\nHow can I assist you today?"
+                            "content": "--- 🔄 **Welcome back to the main chat!**\n\n📋 You can see your previous conversation history above, but please note that I'm starting with a fresh conversation context. I don't have access to the details from our previous messages, so feel free to provide any relevant context if you'd like to continue where we left off.\n\nHow can I assist you today?",
                         }
                     ]
-                    stored_original_chat = original_chat  # Keep original history without welcome message
+                    stored_original_chat = (
+                        original_chat  # Keep original history without welcome message
+                    )
                 else:
                     display_chat = original_chat
                     stored_original_chat = original_chat
-                return "", display_chat, stored_original_chat, visualize_chat, "original"
-            
+                return (
+                    "",
+                    display_chat,
+                    stored_original_chat,
+                    visualize_chat,
+                    "original",
+                )
+
             elif tool_name == "Visualize":
                 # Switch to visualize mode
                 if not visualize_chat:  # If visualize chat is empty, initialize it
                     new_visualize_chat = [
                         {
                             "role": "assistant",
-                            "content": "📊 **Visualization Mode Activated**\n\nI'm now in visualization mode! I can help you:\n\n• Create charts and graphs from hospital data\n• Analyze patient statistics and trends\n• Generate visual reports and dashboards\n• Visualize medical data patterns\n\nWhat would you like to visualize or analyze?"
+                            "content": "📊 **Visualization Mode Activated**\n\nI'm now in visualization mode! I can help you:\n\n• Create charts and graphs from hospital data\n• Analyze patient statistics and trends\n• Generate visual reports and dashboards\n• Visualize medical data patterns\n\nWhat would you like to visualize or analyze?",
                         }
                     ]
                     display_chat = new_visualize_chat
@@ -739,24 +688,44 @@
                     display_chat = visualize_chat + [
                         {
                             "role": "assistant",
-                            "content": "--- 📊 **Welcome back to Visualization Mode!**\n\n📋 You can see your previous visualization conversation history above, but please note that I'm starting with a fresh conversation context. I don't have access to the details from our previous messages, so feel free to provide any relevant context if you'd like to continue where we left off.\n\nWhat would you like to visualize or analyze today?"
+                            "content": "--- 📊 **Welcome back to Visualization Mode!**\n\n📋 You can see your previous visualization conversation history above, but please note that I'm starting with a fresh conversation context. I don't have access to the details from our previous messages, so feel free to provide any relevant context if you'd like to continue where we left off.\n\nWhat would you like to visualize or analyze today?",
                         }
                     ]
-                    stored_visualize_chat = visualize_chat  # Keep original history without welcome message
-                
+                    stored_visualize_chat = (
+                        visualize_chat  # Keep original history without welcome message
+                    )
+
                 # Store current chat as original if we're switching from original mode
                 if current_mode == "original":
                     original_chat = current_chat
-                
-                return "", display_chat, original_chat, stored_visualize_chat, "visualize"
-              # For any other tools (shouldn't happen with current setup)
+
+                return (
+                    "",
+                    display_chat,
+                    original_chat,
+                    stored_visualize_chat,
+                    "visualize",
+                )
+            # For any other tools (shouldn't happen with current setup)
             return "", current_chat, original_chat, visualize_chat, current_mode
 
         test_dropdown.change(
             fn=handle_tool_selection,
-            inputs=[test_dropdown, chatbot, original_chat_state, visualize_chat_state, current_mode_state],
-            outputs=[msg, chatbot, original_chat_state, visualize_chat_state, current_mode_state],
-        )        # Load welcome message
+            inputs=[
+                test_dropdown,
+                chatbot,
+                original_chat_state,
+                visualize_chat_state,
+                current_mode_state,
+            ],
+            outputs=[
+                msg,
+                chatbot,
+                original_chat_state,
+                visualize_chat_state,
+                current_mode_state,
+            ],
+        )  # Load welcome message
         demo.load(
             fn=lambda: [
                 {
@@ -764,7 +733,8 @@
                     "content": "🏥 Welcome to Health AI Hospital Aid (H.A.H.A)! I'm your Medical Assistant powered by advanced AI.\n\n**I can help you with:**\n• Health information and medical guidance\n• Hospital services and patient support\n• Medical consultations and advice\n• Health monitoring and analysis\n• Emergency assistance coordination\n\nFeel free to ask me any health-related questions or concerns!",
                 }
             ],
-            outputs=chatbot,        )
+            outputs=chatbot,
+        )
 
     return demo
 
@@ -2230,8 +2200,6 @@
         }, 2000);
     });
     </script>
-<<<<<<< HEAD
-=======
     """
 
 
@@ -3818,5 +3786,4 @@
     }
     
     /* NO MORE UNIVERSAL OVERRIDES THAT COULD INTERFERE */
->>>>>>> c93a9ba5
     """