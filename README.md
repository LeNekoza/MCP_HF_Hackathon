--- conflicted
+++ resolved
@@ -29,13 +29,8 @@
 ## ✨ Features
 
 - **AI-Powered Medical Consultations:** Provides medical information, guidance, and advice through an intelligent chat interface.
-<<<<<<< HEAD
-- **Real-time Database Integration:** Connects to a hospital database (Neon PostgreSQL) to fetch and display live data on patients, rooms, staff, and inventory. This is primarily handled by `src/services/advanced_database_mcp.py` (as referenced in [`docs/project/AI_DATABASE_INTEGRATION_FLOW.md`](docs/project/AI_DATABASE_INTEGRATION_FLOW.md)) and integrated into the chat flow in [`src/components/interface.py`](src/components/interface.py).
-- **Interactive Dashboard:** A modern, responsive dashboard built with Gradio, showcasing vital hospital statistics and data visualizations.
-=======
 - **Real-time Database Integration:** Connects to a hospital database (Neon PostgreSQL) to fetch and display live data on patients, rooms, staff, and inventory. This is primarily handled by `src/services/advanced_database_mcp.py` and integrated into the chat flow in [`src/components/interface.py`](src/components/interface.py).
 - **Interactive Dashboard:** A modern, responsive dashboard built with Gradio, designed to showcase key hospital statistics and predictive analytics. Users can inquire about the dashboard content by tagging @analysis when asking questions.
->>>>>>> c43f8bc7
 - **Natural Language Queries:** Users can query the database using plain English; the system fetches relevant data which is then analyzed by the AI.
 - **AI-Enhanced Data Analysis:** Database results are processed by the AI to provide contextual insights, summaries, and professional formatting, as seen in the `stream_response` function within [`src/components/interface.py`](src/components/interface.py).
 - **LaTeX Formatting:** Medical values (e.g., blood pressure, BMI, dosages) are rendered using LaTeX for clarity and professionalism, facilitated by [`src/utils/latex_formatter.py`](src/utils/latex_formatter.py).
@@ -60,27 +55,9 @@
 
 - **Core Engine:** The integration involves components like [`src/models/mcp_handler.py`](src/models/mcp_handler.py) and `src/services/advanced_database_mcp.py`.
   - **Intent Recognition:** The system parses user queries to determine if they relate to database information (e.g., patient lookup, room status).
-<<<<<<< HEAD
-  - **Data Retrieval & AI Analysis:** Instead of directly generating SQL and returning raw data, the system fetches data based on the user's intent. This data is then passed to the AI model along with the original user query. The AI analyzes the data, provides insights, and formats the response professionally. This flow is detailed in [`docs/project/AI_DATABASE_INTEGRATION_FLOW.md`](docs/project/AI_DATABASE_INTEGRATION_FLOW.md) and implemented in the `stream_response` and [`handle_ai_response`](src/components/interface.py) functions within [`src/components/interface.py`](src/components/interface.py).
-- **Seamless Chatbot Integration:** The main interface in [`src/components/interface.py`](src/components/interface.py) automatically detects if a user's query should involve database interaction, fetches data, and then uses the AI to present a comprehensive, analyzed response.
-
-## 🎨 Custom Gradio Components
-
-The user interface is built using Gradio, with several custom components and layouts defined primarily in [`src/components/interface.py`](src/components/interface.py):
-
-- **Main Dashboard (`gr.Blocks`):** The entire application is structured within `gr.Blocks`, using `gr.Row`, `gr.Column`, and `gr.HTML` to create a bespoke layout.
-- **Custom HTML Sections:**
-  - **Headers & Navigation:** Includes an assistant header, dashboard title, controls (like a "Helpline" button), and navigation buttons ("Dashboard", "Data") created using `gr.HTML`.
-  - **Dashboard & Data Views:** Specific sections like `#dashboard-section` and `#data-section` (with tabs for Patients, Staff, Rooms) are rendered using `gr.HTML`, allowing for custom styling and structure beyond standard Gradio components.
-- **Styled Chat Interface (`gr.Chatbot`):** The chatbot is configured with specific properties (`type="messages"`, `layout="bubble"`) and custom CSS for appearance.
-- **Dynamic Loading Indicators:** Implemented within the `stream_response` function in [`src/components/interface.py`](src/components/interface.py). These are HTML snippets injected into the chat history to show messages like "🤔 Thinking...", "🗄️ Querying the database...", providing real-time feedback.
-- **CSS Styling:** Extensive custom CSS is loaded via the [`load_modern_hospital_css`](src/components/interface.py) function (which reads from [`static/css/styles.css`](static/css/styles.css)) to achieve a unique "modern hospital" theme, overriding default Gradio styles.
-
-=======
   - **Data Retrieval & AI Analysis:** Instead of directly generating SQL and returning raw data, the system fetches data based on the user's intent. This data is then passed to the AI model along with the original user query. The AI analyzes the data, provides insights, and formats the response professionally. This flow is implemented in the `stream_response` and [`handle_ai_response`](src/components/interface.py) functions within [`src/components/interface.py`](src/components/interface.py).
 - **Seamless Chatbot Integration:** The main interface in [`src/components/interface.py`](src/components/interface.py) automatically detects if a user's query should involve database interaction, fetches data, and then uses the AI to present a comprehensive, analyzed response.
 
->>>>>>> c43f8bc7
 ## 📡 MCP Server Configuration
 
 This project provides a Model Context Protocol (MCP) server configured for seamless integration and communication with clients supporting Server-Sent Events (SSE) and standard input/output (stdio).
@@ -88,16 +65,12 @@
 ### 🔗 MCP Server URL
 
 ```
-<<<<<<< HEAD
-http://localhost:7860/gradio_api/mcp/sse
-=======
 https://agents-mcp-hackathon-health-ai-hospital-aid.hf.space/gradio_api/mcp/sse
 ```
 
 Visit below link on how to use MCP tools
 ```
 https://agents-mcp-hackathon-health-ai-hospital-aid.hf.space/?view=api
->>>>>>> c43f8bc7
 ```
 
 ### 🧰 Available MCP Tools
@@ -193,58 +166,14 @@
 
 [Link to MCP Server Demo Video - Coming Soon]
 
-<<<<<<< HEAD
-> Video demonstration showing the MCP server integration with Claude Desktop/Cursor, showcasing real-time hospital data queries and AI-powered medical consultations.
-
-### 🛠️ Integration Instructions
-
-To integrate this MCP server with SSE-compatible clients (e.g., Cursor, Windsurf, Cline), add the following to your MCP configuration:
-
-```json
-{
-  "mcpServers": {
-    "gradio": {
-      "url": "http://localhost:7860/gradio_api/mcp/sse"
-    }
-  }
-}
-```
-
-### 🧪 Experimental stdio Support
-
-For clients limited to standard input/output protocols, first ensure Node.js is installed, then integrate using:
-
-```json
-{
-  "mcpServers": {
-    "gradio": {
-      "command": "npx",
-      "args": [
-        "mcp-remote",
-        "http://localhost:7860/gradio_api/mcp/sse",
-        "--transport",
-        "sse-only"
-      ]
-    }
-  }
-}
-```
-
-This setup ensures broader compatibility and flexibility across various client types and integration scenarios.
-=======
 > Video demonstration showing the MCP server integration using gradio_client showcasing real-time hospital data queries and AI-powered medical consultations.
 
->>>>>>> c43f8bc7
 
 ## 🤖 AI Agent
 
 The primary AI agent powering the medical assistant is the **`meta-llama/Llama-3.3-70B-Instruct`** model, accessed via the Nebius API.
 
-<<<<<<< HEAD
-- **Integration:** Managed through the [`NebiusModel`](src/models/nebius_model.py) class, which is initialized and used in [`src/components/interface.py`](src/components/interface.py). Details of this integration can also be found in [`docs/setup/NEBIUS_INTEGRATION.md`](docs/setup/NEBIUS_INTEGRATION.md).
-=======
 - **Integration:** Managed through the [`NebiusModel`](src/models/nebius_model.py) class, which is initialized and used in [`src/components/interface.py`](src/components/interface.py).
->>>>>>> c43f8bc7
 - **Capabilities:**
   - **Medical Consultation:** Answers health-related questions and provides medical information.
   - **Chat Completion:** Engages in natural conversations, maintaining context.
@@ -261,10 +190,7 @@
 - **Intelligent Medical Consultation Agent**: Provides contextual medical advice and information
 - **Database Query Agent**: Translates natural language queries into structured database operations
 - **Data Analysis Agent**: Processes hospital data to provide insights and recommendations
-<<<<<<< HEAD
-=======
 - **Statistics and Prediction**: A modern, responsive dashboard built with Gradio, designed to showcase key hospital statistics and predictive analytics. Users can inquire about the dashboard content by tagging @analysis when asking questions.
->>>>>>> c43f8bc7
 - **Multi-modal Interaction**: Seamlessly integrates chat, dashboard visualization, and real-time data
 
 ### 🎥 Application Demo Video
@@ -345,108 +271,11 @@
 
 As we continue to evolve H.A.H.A, here are some of the key areas identified for improvement and expansion:
 
-<<<<<<< HEAD
-### 🧰 Available MCP Tools
-
-- **stream_response_with_state**
-  Stream response and update appropriate chat state
-
-  - message (string)
-  - history (array)
-
-- **stream_response_with_state\_**
-  Stream response and update appropriate chat state
-
-  - message (string)
-  - history (array)
-
-- **handle_helpline_with_state**
-  Handle helpline with state management
-
-  - Takes no input parameters
-
-- **handle_tool_selection**
-  Handle tool selection from dropdown with separate chat flows
-
-  - tool_name (string, default: "Main Chat")
-  - current_chat (array)
-
-- **patients_next_page**
-  Go to next page for patients
-
-  - Takes no input parameters
-
-- **patients_prev_page**
-  Go to previous page for patients
-
-  - Takes no input parameters
-
-- **refresh_patients**
-  Refresh patients table with latest data for given page
-
-  - Takes no input parameters
-
-- **staff_next_page**
-  Go to next page for staff
-
-  - Takes no input parameters
-
-- **staff_prev_page**
-  Go to previous page for staff
-
-  - Takes no input parameters
-
-- **refresh_staff**
-  Refresh staff table with latest data for given page
-
-  - Takes no input parameters
-
-- **rooms_next_page**
-  Go to next page for rooms
-
-  - Takes no input parameters
-
-- **rooms_prev_page**
-  Go to previous page for rooms
-
-  - Takes no input parameters
-
-- **refresh_rooms**
-  Refresh rooms table with latest data for given page
-
-  - Takes no input parameters
-
-- **equipment_next_page**
-  Go to next page for equipment
-
-  - Takes no input parameters
-
-- **equipment_prev_page**
-  Go to previous page for equipment
-
-  - Takes no input parameters
-
-- **refresh_equipment**
-  Refresh equipment table with latest data for given page
-
-  - Takes no input parameters
-
-- **\<lambda>**
-  ⚠︎ No description provided in function docstring
-  - Takes no input parameters
-
-### 🎥 MCP Server Demo Video
-
-[Link to MCP Server Demo Video - Coming Soon]
-
-> Video demonstration showing the MCP server integration with Claude Desktop/Cursor, showcasing real-time hospital data queries and AI-powered medical consultations.
-=======
 1. **Chat History Access:** Currently, there is no way to retrieve or access previous chat conversations. Adding persistent chat history for each session will enhance continuity and usability.
 2. **CRUD Operations on Data Tables:** While users can view hospital data, the application does not yet support Create, Update, or Delete operations. Future updates will allow authorized users to directly modify hospital data.
 3. **Improved Prediction Accuracy:** The prediction models used in the current version were optimized for performance due to time constraints. In future releases, we plan to enhance the models for better accuracy and robustness.
 4. **Speech-to-Text Integration:** To improve accessibility and ease of use, especially for medical professionals in fast-paced environments, we plan to add voice command and speech-to-text capabilities.
 
->>>>>>> c43f8bc7
 
 
 ## 📚 References & Tools Used
@@ -464,14 +293,11 @@
 * **Speech-to-Text Tools (Planned)**: Future plans include integrating solutions like Mozilla DeepSpeech, Whisper, or Web Speech API.
 
 ---
-<<<<<<< HEAD
-=======
 
 🙏 Thank You
 
 We sincerely thank the organizers, mentors, and fellow participants of the hackathon for creating this platform of innovation and collaboration. It has been a rewarding experience to ideate, develop, and present our project — Hospital AI Helper Aid (H.A.H.A) — as part of this event.
 
 We look forward to your feedback and hope this solution contributes meaningfully to the healthcare technology landscape.
->>>>>>> c43f8bc7
 
 **Happy Hacking! 🚀**